# Import stuff
import logging
from typing import Callable
import torch
import torch.nn as nn
import torch.nn.functional as F
import torch.optim as optim
import numpy as np
import einops
from tqdm import tqdm

import random
import time

from pathlib import Path
import pickle
import os

import matplotlib.pyplot as plt
import plotly.express as px
import plotly.io as pio
import plotly.graph_objects as go

from torch.utils.data import DataLoader

from functools import *
import pandas as pd
import gc
import collections
import copy

# import comet_ml
import itertools

# A helper class to get access to intermediate activations (inspired by Garcon)
# It's a dummy module that is the identity function by default
# I can wrap any intermediate activation in a HookPoint and get a convenient
# way to add PyTorch hooks
class HookPoint(nn.Module):
    def __init__(self):
        super().__init__()
        self.fwd_hooks = []
        self.bwd_hooks = []
        self.ctx = {}

        # A variable giving the hook's name (from the perspective of the root
        # module) - this is set by the root module at setup.
        self.name = None

    def add_hook(self, hook, dir="fwd"):
        # Hook format is fn(activation, hook_name)
        # Change it into PyTorch hook format (this includes input and output,
        # which are the same for a HookPoint)

        if dir == "fwd":
            def full_hook(module, module_input, module_output):
                return hook(module_output, hook=self)
            handle = self.register_forward_hook(full_hook)
            self.fwd_hooks.append(handle)
        elif dir == "bwd":
            # For a backwards hook, module_output is a tuple of (grad,) - I don't know why.
            def full_hook(module, module_input, module_output):
                return hook(module_output[0], hook=self)
            handle = self.register_full_backward_hook(full_hook)
            self.bwd_hooks.append(handle)
        else:
            raise ValueError(f"Invalid direction {dir}")

    def remove_hooks(self, dir="fwd"):
        if (dir == "fwd") or (dir == "both"):
            for hook in self.fwd_hooks:
                hook.remove()
            self.fwd_hooks = []
        if (dir == "bwd") or (dir == "both"):
            for hook in self.bwd_hooks:
                hook.remove()
            self.bwd_hooks = []
        if dir not in ["fwd", "bwd", "both"]:
            raise ValueError(f"Invalid direction {dir}")

    def clear_context(self):
        del self.ctx
        self.ctx = {}

    def forward(self, x):
        return x

    def layer(self):
        # Returns the layer index if the name has the form 'blocks.{layer}.{...}'
        # Helper function that's mainly useful on EasyTransformer
        # If it doesn't have this form, raises an error -
        split_name = self.name.split(".")
        return int(split_name[1])


class HookedRootModule(nn.Module):
    # A class building on nn.Module to interface nicely with HookPoints
    # Allows you to name each hook, remove hooks, cache every activation/gradient, etc
    def __init__(self, *args):
        super().__init__()
        self.is_caching = False
    def setup(self):
        # Setup function - this needs to be run in __init__ AFTER defining all
        # layers
        # Add a parameter to each module giving its name
        # Build a dictionary mapping a module name to the module
        self.mod_dict = {}
        self.hook_dict = {}
        for name, module in self.named_modules():
            module.name = name
            self.mod_dict[name] = module
<<<<<<< HEAD
            if "hook_" in name:
=======
            if "HookPoint" in str(type(module)):
>>>>>>> 0b4e5024
                self.hook_dict[name] = module

    def hook_points(self):
        return self.hook_dict.values()

    def remove_all_hook_fns(self, direction="both"):
        for hp in self.hook_points():
            hp.remove_hooks(direction)

    def clear_contexts(self):
        for hp in self.hook_points():
            hp.clear_context()

    def reset_hooks(self, clear_contexts=True, direction="both"):
        if clear_contexts:
            self.clear_contexts()
        self.remove_all_hook_fns(direction)
        self.is_caching = False

    def cache_all(self, cache, incl_bwd=False, device="cuda", remove_batch_dim=False):
        # Caches all activations wrapped in a HookPoint
        # Remove batch dim is a utility for single batch inputs that removes the batch
        # dimension from the cached activations - use ONLY for batches of size 1
        self.cache_some(
            cache,
            lambda x: True,
            incl_bwd=incl_bwd,
            device=device,
            remove_batch_dim=remove_batch_dim,
        )

    def cache_some(
        self,
        cache,
        names: Callable[[str], bool],
        incl_bwd=False,
        device="cuda",
        remove_batch_dim=False,
    ):
        """Cache a list of hook provided by names, Boolean function on names"""
        self.is_caching = True

        def save_hook(tensor, hook):
            if remove_batch_dim:
                cache[hook.name] = tensor.detach().to(device)[0]
            else:
                cache[hook.name] = tensor.detach().to(device)

        def save_hook_back(tensor, hook):
            if remove_batch_dim:
                cache[hook.name + "_grad"] = tensor[0].detach().to(device)[0]
            else:
                cache[hook.name + "_grad"] = tensor[0].detach().to(device)

        for name, hp in self.hook_dict.items():
            if names(name):
                hp.add_hook(save_hook, "fwd")
                if incl_bwd:
                    hp.add_hook(save_hook_back, "bwd")

    def add_hook(self, name, hook, dir="fwd"):
        if type(name) == str:
            self.mod_dict[name].add_hook(hook, dir=dir)
        else:
            # Otherwise, name is a Boolean function on names
            for hook_name, hp in self.hook_dict.items():
                if name(hook_name):
                    hp.add_hook(hook, dir=dir)

    def run_with_hooks(
        self,
        *args,
        fwd_hooks=[],
        bwd_hooks=[],
        reset_hooks_start=True,
        reset_hooks_end=True,
        clear_contexts=False,
    ):
        """
        fwd_hooks: A list of (name, hook), where name is either the name of
        a hook point or a Boolean function on hook names and hook is the
        function to add to that hook point, or the hook whose names evaluate
        to True respectively. Ditto bwd_hooks
        reset_hooks_start (bool): If True, all prior hooks are removed at the start
        reset_hooks_end (bool): If True, all hooks are removed at the end (ie,
        including those added in this run)
        clear_contexts (bool): If True, clears hook contexts whenever hooks are reset
        Note that if we want to use backward hooks, we need to set
        reset_hooks_end to be False, so the backward hooks are still there - this function only runs a forward pass.
        """
        if reset_hooks_start:
            if self.is_caching:
                logging.warning("Caching is on, but hooks are being reset")
            self.reset_hooks(clear_contexts)
        for name, hook in fwd_hooks:
            if type(name) == str:
                self.mod_dict[name].add_hook(hook, dir="fwd")
            else:
                # Otherwise, name is a Boolean function on names
                for hook_name, hp in self.hook_dict.items():
                    if name(hook_name):
                        hp.add_hook(hook, dir="fwd")
        for name, hook in bwd_hooks:
            if type(name) == str:
                self.mod_dict[name].add_hook(hook, dir="fwd")
            else:
                # Otherwise, name is a Boolean function on names
                for hook_name, hp in self.hook_dict:
                    if name(hook_name):
                        hp.add_hook(hook, dir="bwd")
        out = self.forward(*args)
        if reset_hooks_end:
            if len(bwd_hooks) > 0:
                logging.warning(
                    "WARNING: Hooks were reset at the end of run_with_hooks while backward hooks were set. This removes the backward hooks before a backward pass can occur"
                )
            self.reset_hooks(clear_contexts)
        return out<|MERGE_RESOLUTION|>--- conflicted
+++ resolved
@@ -53,14 +53,17 @@
         # which are the same for a HookPoint)
 
         if dir == "fwd":
+
             def full_hook(module, module_input, module_output):
                 return hook(module_output, hook=self)
+
             handle = self.register_forward_hook(full_hook)
             self.fwd_hooks.append(handle)
         elif dir == "bwd":
             # For a backwards hook, module_output is a tuple of (grad,) - I don't know why.
             def full_hook(module, module_input, module_output):
                 return hook(module_output[0], hook=self)
+
             handle = self.register_full_backward_hook(full_hook)
             self.bwd_hooks.append(handle)
         else:
@@ -99,6 +102,7 @@
     def __init__(self, *args):
         super().__init__()
         self.is_caching = False
+
     def setup(self):
         # Setup function - this needs to be run in __init__ AFTER defining all
         # layers
@@ -109,11 +113,7 @@
         for name, module in self.named_modules():
             module.name = name
             self.mod_dict[name] = module
-<<<<<<< HEAD
-            if "hook_" in name:
-=======
             if "HookPoint" in str(type(module)):
->>>>>>> 0b4e5024
                 self.hook_dict[name] = module
 
     def hook_points(self):
