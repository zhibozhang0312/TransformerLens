--- conflicted
+++ resolved
@@ -511,11 +511,6 @@
     ):
         return devices.move_to_and_update_config(self, device_or_dtype, print_details)
 
-<<<<<<< HEAD
-    def cuda(self, device: Union[int, torch.device, None] = None):
-        # Wrapper around cuda that also changes self.cfg.device
-        return self.to("cuda")
-=======
     def cuda(self: T, device: Optional[Union[int, torch.device]] = None) -> T:
         if isinstance(device, int):
             return self.to(f"cuda:{device}")
@@ -523,7 +518,6 @@
             return self.to("cuda")
         else:
             return self.to(device)
->>>>>>> b851f41f
 
     def cpu(self: T) -> T:
         return self.to("cpu")
