"""Hooked EncoderDecoder

Contains a T5 style model. This is separate from :class:`transformer_lens.HookedTransformer`
because it has a significantly different architecture to e.g. GPT style transformers.
"""

from __future__ import annotations

import logging
import os
from itertools import chain
from pathlib import Path
from typing import (
    Any,
    Dict,
    List,
    Optional,
    Tuple,
    Type,
    TypeVar,
    Union,
    cast,
    overload,
)

import torch
import tqdm
from einops import repeat
from jaxtyping import Float, Int
from torch import nn
from transformers.models.auto.tokenization_auto import AutoTokenizer
from typing_extensions import Literal

import transformer_lens.loading_from_pretrained as loading
from transformer_lens.ActivationCache import ActivationCache
<<<<<<< HEAD
from transformer_lens.components import Embed, RMSNorm, T5Attention, T5Block, Unembed
=======
from transformer_lens.components import MLP, Embed, GatedMLP, RMSNorm, T5Block, Unembed
>>>>>>> fc9f7875
from transformer_lens.FactoredMatrix import FactoredMatrix
from transformer_lens.hook_points import HookedRootModule, HookPoint
from transformer_lens.HookedTransformerConfig import HookedTransformerConfig
from transformer_lens.utilities import devices
from transformer_lens.utils import sample_logits

T = TypeVar("T", bound="HookedEncoderDecoder")


class HookedEncoderDecoder(HookedRootModule):
    """
    This class implements a T5 encoder-decoder using the components in ./components.py, with HookPoints on every interesting activation. It inherits from HookedRootModule.

    Limitations:
    - Also note that model does not include dropouts, which may lead to inconsistent results from training or fine-tuning.

    Like HookedTransformer, it can have a pretrained Transformer's weights loaded via `.from_pretrained`. There are a few features you might know from HookedTransformer which are not yet supported:
        - There is no preprocessing (e.g. LayerNorm folding) when loading a pretrained model
        - The model only accepts tokens as inputs, and not strings, or lists of strings
    """

    def __init__(
        self,
        cfg: Union[HookedTransformerConfig, Dict],
        tokenizer: Optional[AutoTokenizer] = None,
        move_to_device: bool = True,
        **kwargs: Any,
    ):
        super().__init__()
        if isinstance(cfg, Dict):
            cfg = HookedTransformerConfig(**cfg)
        elif isinstance(cfg, str):
            raise ValueError(
                "Please pass in a config dictionary or HookedTransformerConfig object. If you want to load a pretrained model, use HookedEncoderDecoder.from_pretrained() instead."
            )
        self.cfg: HookedTransformerConfig = cfg

        if self.cfg.n_devices != 1:
            raise ValueError("Multiple devices not supported for HookedEncoderDecoder")
        if tokenizer is not None:
            self.tokenizer = tokenizer
        elif self.cfg.tokenizer_name is not None:
            huggingface_token = os.environ.get("HF_TOKEN", "")
            self.tokenizer = AutoTokenizer.from_pretrained(
                self.cfg.tokenizer_name,
                token=huggingface_token if len(huggingface_token) > 0 else None,
            )
        else:
            self.tokenizer = None

        if self.cfg.d_vocab == -1:
            # If we have a tokenizer, vocab size can be inferred from it.
            if self.tokenizer is None:
                raise ValueError("Must provide a tokenizer if d_vocab is not provided")

            self.cfg.d_vocab = max(self.tokenizer.vocab.values()) + 1
        if self.cfg.d_vocab_out == -1:
            self.cfg.d_vocab_out = self.cfg.d_vocab

        self.embed = Embed(self.cfg)
        self.encoder = nn.ModuleList(
            [
                T5Block(self.cfg, num_layer, is_decoder=False)
                for num_layer in range(self.cfg.n_layers)
            ]
        )
        self.encoder_final_ln = RMSNorm(self.cfg)
        self.decoder = nn.ModuleList(
            [
                T5Block(self.cfg, num_layer, is_decoder=True)
                for num_layer in range(self.cfg.n_layers)
            ]
        )
        self.decoder_final_ln = RMSNorm(self.cfg)
        # self.lm_head = nn.Linear(self.cfg.d_model, self.cfg.d_vocab_out)
        self.unembed = Unembed(self.cfg)

        self.hook_embed = HookPoint()

        if move_to_device and self.cfg.device is not None:
            self.to(self.cfg.device)

        self.setup()

    def to_tokens(
        self,
        input: Union[str, List[str]],
        move_to_device: bool = True,
        truncate: bool = True,
    ) -> Tuple[Int[torch.Tensor, "batch pos"], Int[torch.Tensor, "batch pos"]]:
        """Converts a string to a tensor of tokens.
        Taken mostly from the HookedTransformer implementation, but does not support default padding
        sides or prepend_bos.

        Args:
            input (Union[str, List[str]]): The input to tokenize.
            move_to_device (bool): Whether to move the output tensor of tokens to the device the
                model lives on. Defaults to True
            truncate (bool): If the output tokens are too long, whether to truncate the output
                tokens to the model's max context window. Does nothing for shorter inputs.
                Defaults to True.
        """

        assert self.tokenizer is not None, "Cannot use to_tokens without a tokenizer"

        encodings = self.tokenizer(
            input,
            return_tensors="pt",
            padding=True,
            truncation=truncate,
            max_length=self.cfg.n_ctx if truncate else None,
        )

        tokens = encodings.input_ids
        attention_mask = encodings.attention_mask

        if move_to_device:
            tokens = tokens.to(self.cfg.device)
            attention_mask = attention_mask.to(self.cfg.device)
        return tokens, attention_mask

    @overload
    def forward(
        self,
        input: Union[str, List[str], Int[torch.Tensor, "batch pos"]],
        decoder_input: Optional[Int[torch.Tensor, "batch decoder_pos"]] = None,
        return_type: Literal["logits"] = "logits",
        one_zero_attention_mask: Optional[Int[torch.Tensor, "batch pos"]] = None,
    ) -> Float[torch.Tensor, "batch pos d_vocab"]:
        ...

    @overload
    def forward(
        self,
        input: Union[str, List[str], Int[torch.Tensor, "batch pos"]],
        decoder_input: Optional[Int[torch.Tensor, "batch decoder_pos"]] = None,
        return_type: Optional[Literal[None]] = None,
        one_zero_attention_mask: Optional[Int[torch.Tensor, "batch pos"]] = None,
    ) -> Optional[Float[torch.Tensor, "batch pos d_vocab"]]:
        ...

    def forward(
        self,
        input: Union[str, List[str], Int[torch.Tensor, "batch pos"]],
        decoder_input: Optional[Int[torch.Tensor, "batch decoder_pos"]] = None,
        return_type: Optional[str] = "logits",
        one_zero_attention_mask: Optional[Int[torch.Tensor, "batch pos"]] = None,
    ) -> Optional[Float[torch.Tensor, "batch decoder_pos d_vocab"]]:
        """Forward pass of the T5 model.

        Args:
            input: Input to be processed. Can be one of:
                - str: A single string input
                - List[str]: A batch of string inputs
                - Int[torch.Tensor, "batch pos"]: A batch of token IDs
            decoder_input: Tensor of shape (batch, decoder_pos) containing the decoder input sequence.
                If None and input is of type str or List[str], starts with batch of beginning-of-sequence (BOS) tokens.
            return_type: Specifies the model output type:
                - "logits": Return logits tensor
                - None: Returns nothing
            one_zero_attention_mask: A binary mask which indicates
                which tokens should be attended to (1) and which should be ignored (0).
                Primarily used for padding variable-length sentences in a batch.
                For instance, in a batch with sentences of differing lengths, shorter
                sentences are padded with 0s on the right. If not provided, the model
                assumes all tokens should be attended to.
                This parameter gets inferred from the tokenizer if input is a string or list of strings.
                Shape is (batch_size, sequence_length).

        Returns:
            Optional[Float[torch.Tensor, "batch decoder_pos d_vocab"]]:
                If return_type="logits": Returns logits tensor of shape (batch, decoder_pos, vocab_size)
                If return_type=None: Returns None
        """

        if isinstance(input, (str, list)):
            tokens, attention_mask = self.to_tokens(input)

            # If attention mask is not provided, use the ones from the tokenizer
            one_zero_attention_mask = (
                attention_mask if one_zero_attention_mask is None else one_zero_attention_mask
            )

            # If decoder_input is not provided, start with tensor of PAD tokens of shape (batch, 1)
            if decoder_input is None:
                assert self.tokenizer is not None
                decoder_input = torch.full(
                    (tokens.shape[0], 1),
                    self.tokenizer.pad_token_id,
                    device=self.cfg.device,
                )
        else:
            tokens = input

            if one_zero_attention_mask is None:
                logging.warning(
                    "No attention mask provided. Assuming all tokens should be attended to."
                )

            if decoder_input is None:
                raise ValueError(
                    "Must provide decoder_input if input is not a string or list of strings"
                )

        if tokens.device.type != self.cfg.device:
            tokens = tokens.to(self.cfg.device)

        if one_zero_attention_mask is not None:
            one_zero_attention_mask = one_zero_attention_mask.to(self.cfg.device)

        resid = self.hook_embed(self.embed(tokens))

        if one_zero_attention_mask is not None:
            additive_attention_mask = (
                repeat(1 - one_zero_attention_mask, "batch pos -> batch 1 1 pos")
            ) * torch.finfo(self.cfg.dtype).min
        else:
            additive_attention_mask = None

        query_len = key_len = tokens.shape[1]

        encoder_positional_bias = cast(
<<<<<<< HEAD
            T5Attention, self.encoder[0].attn
        ).compute_relative_attention_bias(query_len, key_len, device=self.cfg.device)
=======
            T5Block, self.encoder[0]
        ).attn.compute_relative_attention_bias(query_len, key_len, device=self.cfg.device)
>>>>>>> fc9f7875

        for encoder_block in self.encoder:
            resid = encoder_block(
                resid_pre=resid,
                additive_attention_mask=additive_attention_mask,
                position_bias=encoder_positional_bias,
            )

        encoder_resid = self.encoder_final_ln(resid)

        if decoder_input is None:
            raise ValueError("decoder_input cannot be None when input is not a string")
        decoder_resid = self.embed(decoder_input)
        decoder_query_len = decoder_key_len = decoder_input.shape[1]
        decoder_positional_bias = cast(
<<<<<<< HEAD
            T5Attention, self.decoder[0].attn
        ).compute_relative_attention_bias(
=======
            T5Block, self.decoder[0]
        ).attn.compute_relative_attention_bias(
>>>>>>> fc9f7875
            decoder_query_len, decoder_key_len, device=self.cfg.device
        )

        for decoder_block in self.decoder:
            decoder_resid = decoder_block(
                resid_pre=decoder_resid,
                position_bias=decoder_positional_bias,
                encoder_hidden_states=encoder_resid,
                encoder_additive_attention_mask=additive_attention_mask,
            )

        decoder_resid = self.decoder_final_ln(decoder_resid)

        if self.cfg.tie_word_embeddings:
            # Rescale output before projecting on vocab
            # See https://github.com/tensorflow/mesh/blob/fa19d69eafc9a482aff0b59ddd96b025c0cb207d/mesh_tensorflow/transformer/transformer.py#L586
            decoder_resid *= self.cfg.d_model**-0.5

        logits = self.unembed(decoder_resid)
        if return_type is None:
            return None
        return logits

    @torch.inference_mode()
    def generate(
        self,
        input: Union[str, Int[torch.Tensor, "batch pos"]] = "",
        one_zero_attention_mask: Optional[Int[torch.Tensor, "batch pos"]] = None,
        max_new_tokens: int = 10,
        stop_at_eos: bool = True,
        eos_token_id: Optional[Union[int, List[int]]] = None,
        do_sample: bool = True,
        top_k: Optional[int] = None,
        top_p: Optional[float] = None,
        temperature: float = 1.0,
        freq_penalty: float = 0.0,
        return_type: Optional[str] = "input",
        verbose: bool = True,
    ) -> Union[Int[torch.Tensor, "batch new_tokens"], str]:
        """Sample tokens from the T5 encoder-decoder model.

        Sample tokens from the model until the model outputs eos_token or max_new_tokens is reached.
        This function is primarily taken from HookedTransformer but adjusted for the HookedEncoderDecoder
        architecture.
        This function does not support key value caching and no default padding sides or prepend_bos.

        To avoid fiddling with ragged tensors, if we input a batch of text and some sequences finish
        (by producing an EOT token), we keep running the model on the entire batch, but throw away
        the output for a finished sequence and just keep adding EOTs to pad.

        This supports entering a single string, but not a list of strings - if the strings don't
        tokenize to exactly the same length, this gets messy. If that functionality is needed,
        convert them to a batch of tokens and input that instead.

        Args:
            input (Union[str, Int[torch.Tensor, "batch pos"])]): Either a batch of tokens ([batch,
                pos]) or a text string (this will be converted to a batch of tokens with batch size
                1).
            max_new_tokens (int): Maximum number of tokens to generate.
            stop_at_eos (bool): If True, stop generating tokens when the model outputs eos_token.
            eos_token_id (Optional[Union[int, Sequence]]): The token ID to use for end
                of sentence. If None, use the tokenizer's eos_token_id - required if using
                stop_at_eos. It's also possible to provide a list of token IDs (not just the
                eos_token_id), in which case the generation will stop when any of them are output
                (useful e.g. for stable_lm).
            do_sample (bool): If True, sample from the model's output distribution. Otherwise, use
                greedy search (take the max logit each time).
            top_k (int): Number of tokens to sample from. If None, sample from all tokens.
            top_p (float): Probability mass to sample from. If 1.0, sample from all tokens. If <1.0,
                we take the top tokens with cumulative probability >= top_p.
            temperature (float): Temperature for sampling. Higher values will make the model more
                random (limit of temp -> 0 is just taking the top token, limit of temp -> inf is
                sampling from a uniform distribution).
            freq_penalty (float): Frequency penalty for sampling - how much to penalise previous
                tokens. Higher values will make the model more random.
            return_type (Optional[str]): The type of the output to return - either a string (str),
                a tensor of tokens (tensor) or whatever the format of the input was (input).
            verbose (bool): If True, show tqdm progress bars for generation.

        Returns:
            outputs (torch.Tensor): [batch, new_tokens], generated sequence of new tokens
                (by default returns same type as input).
        """

        if isinstance(input, str):
            # If text, convert to tokens (batch_size=1)
            assert (
                self.tokenizer is not None
            ), "Must provide a tokenizer if passing a string to the model"
            encoder_input, attention_mask = self.to_tokens(input)

            # If attention mask is not provided, use the one from the tokenizer
            one_zero_attention_mask = (
                attention_mask if one_zero_attention_mask is None else one_zero_attention_mask
            )
        else:
            assert isinstance(input, torch.Tensor)  # keep mypy happy
            encoder_input = input

            # If tokens are provided, user should be aware that attention mask will not be inferred
            if one_zero_attention_mask is None:
                logging.warning(
                    "No attention mask provided. Assuming all tokens should be attended to."
                )

        if return_type == "input":
            if isinstance(input, str):
                return_type = "str"
            else:
                return_type = "tensor"

        assert isinstance(encoder_input, torch.Tensor)
        batch_size = encoder_input.shape[0]
        device = devices.get_device_for_block_index(0, self.cfg)

        # For the decoder input, we start with a tensor of PAD tokens of shape (batch, 1)
        assert self.tokenizer is not None
        decoder_input = torch.full((batch_size, 1), self.tokenizer.pad_token_id).to(device)

        stop_tokens: List[int] = []
        eos_token_for_padding = 0
        if stop_at_eos:
            tokenizer_has_eos_token = (
                self.tokenizer is not None and self.tokenizer.eos_token_id is not None
            )
            if eos_token_id is None:
                assert (
                    tokenizer_has_eos_token
                ), "Must pass a eos_token_id if stop_at_eos is True and tokenizer is None or has no eos_token_id"

                assert self.tokenizer is not None
                eos_token_id = self.tokenizer.eos_token_id

            if isinstance(eos_token_id, int):
                stop_tokens = [eos_token_id]
                eos_token_for_padding = eos_token_id
            else:
                # eos_token_id is a Sequence (e.g. list or tuple)
                stop_tokens = eos_token_id
                eos_token_for_padding = (
                    self.tokenizer.eos_token_id if tokenizer_has_eos_token else eos_token_id[0]
                )

        # An array to track which sequences in the batch have finished.
        finished_sequences = torch.zeros(batch_size, dtype=torch.bool, device=self.cfg.device)

        # Currently nothing in HookedTransformer changes with eval, but this is here in case
        # that changes in the future.
        self.eval()
        for _ in tqdm.tqdm(range(max_new_tokens), disable=not verbose):
            # While generating, we keep generating logits, throw away all but the final logits,
            # and then use those logits to sample from the distribution We keep adding the
            # sampled tokens to the end of tokens.
            # We input the entire sequence, as a [batch, pos] tensor, since we aren't using
            # the cache.

            # Encoder input will be the same for all iterations
            # Decoder input will be appended with the new token each iteration
            logits = self.forward(
                encoder_input,
                decoder_input=decoder_input,
                one_zero_attention_mask=one_zero_attention_mask,
            )
            assert logits is not None
            final_logits = logits[:, -1, :]

            if do_sample:
                sampled_tokens = sample_logits(
                    final_logits,
                    top_k=top_k,
                    top_p=top_p,
                    temperature=temperature,
                    freq_penalty=freq_penalty,
                    tokens=decoder_input,
                ).to(devices.get_device_for_block_index(0, self.cfg))
            else:
                sampled_tokens = final_logits.argmax(-1).to(
                    devices.get_device_for_block_index(0, self.cfg)
                )

            if stop_at_eos:
                # For all unfinished sequences, add on the next token. If a sequence was
                # finished, throw away the generated token and add eos_token_for_padding
                # instead.
                sampled_tokens[finished_sequences] = eos_token_for_padding
                finished_sequences.logical_or_(
                    torch.isin(
                        sampled_tokens.to(self.cfg.device),
                        torch.tensor(stop_tokens).to(self.cfg.device),
                    )
                )

            # Append new token to the decoder input
            decoder_input = torch.cat([decoder_input, sampled_tokens.unsqueeze(-1)], dim=-1)

            if stop_at_eos and finished_sequences.all():
                break

        if return_type == "str":
            assert self.tokenizer is not None
            # Convert tokens to string
            return self.tokenizer.decode(decoder_input[0], skip_special_tokens=True)

        else:
            return decoder_input

    @overload
    def run_with_cache(
        self, *model_args: Any, return_cache_object: Literal[True] = True, **kwargs: Any
    ) -> Tuple[Float[torch.Tensor, "batch pos d_vocab"], ActivationCache]:
        ...

    @overload
    def run_with_cache(
        self, *model_args: Any, return_cache_object: Literal[False] = False, **kwargs: Any
    ) -> Tuple[Float[torch.Tensor, "batch pos d_vocab"], Dict[str, torch.Tensor]]:
        ...

    def run_with_cache(
        self,
        *model_args: Any,
        return_cache_object: bool = True,
        remove_batch_dim: bool = False,
        **kwargs: Any,
    ) -> Tuple[
        Float[torch.Tensor, "batch pos d_vocab"],
        Union[ActivationCache, Dict[str, torch.Tensor]],
    ]:
        """
        Wrapper around run_with_cache in HookedRootModule. If return_cache_object is True, this will return an ActivationCache object, with a bunch of useful HookedTransformer specific methods, otherwise it will return a dictionary of activations as in HookedRootModule. This function was copied directly from HookedTransformer.
        """
        out, cache_dict = super().run_with_cache(
            *model_args, remove_batch_dim=remove_batch_dim, **kwargs
        )
        if return_cache_object:
            cache = ActivationCache(cache_dict, self, has_batch_dim=not remove_batch_dim)
            return out, cache
        else:
            return out, cache_dict

    def to(self: T, *args: Any, **kwargs: Any) -> T:
        return super().to(*args, **kwargs)

    def cuda(self: T, device: Optional[Union[int, torch.device]] = None) -> T:
        if isinstance(device, int):
            return self.to(f"cuda:{device}")
        elif device is None:
            return self.to("cuda")
        else:
            return self.to(device)

    def cpu(self: T) -> T:
        return self.to("cpu")

    def mps(self: T) -> T:
        return self.to(torch.device("mps"))

    @classmethod
    def from_pretrained(
        cls: Type[T],
        model_name: str,
        checkpoint_index: Optional[int] = None,
        checkpoint_value: Optional[int] = None,
        hf_model: Optional[Any] = None,
        device: Optional[str] = None,
        tokenizer: Optional[Any] = None,
        move_to_device: bool = True,
        dtype: Optional[torch.dtype] = torch.float32,
        **from_pretrained_kwargs: Any,
    ) -> T:
        """Loads in the pretrained weights from huggingface. Currently supports loading weight from HuggingFace BertForMaskedLM. Unlike HookedTransformer, this does not yet do any preprocessing on the model."""
        logging.warning(
            "Support for T5 in TransformerLens is currently experimental, until such a time when it has feature "
            "parity with HookedTransformer and has been tested on real research tasks. Until then, backward "
            "compatibility is not guaranteed. Please see the docs for information on the limitations of the current "
            "implementation."
            "\n"
            "If using T5 for interpretability research, keep in mind that T5 has some significant architectural "
            "differences to GPT. The major one is that T5 is an Encoder-Decoder model"
            "Also, it uses relative positional embeddings, different types of Attention (without bias) and LayerNorm"
        )

        if from_pretrained_kwargs.get("load_in_8bit", False) or from_pretrained_kwargs.get(
            "load_in_4bit", False
        ):
            raise ValueError("Quantization not supported")

        if "torch_dtype" in from_pretrained_kwargs:
            dtype = from_pretrained_kwargs["torch_dtype"]

        if dtype is None:
            dtype = torch.float32

        name_or_path = (
            model_name if Path(model_name).exists() else loading.get_official_model_name(model_name)
        )

        cfg = loading.get_pretrained_model_config(
            name_or_path,
            checkpoint_index=checkpoint_index,
            checkpoint_value=checkpoint_value,
            fold_ln=False,
            device=device,
            n_devices=1,
            dtype=dtype,
            **from_pretrained_kwargs,
        )

        state_dict = loading.get_pretrained_state_dict(
            name_or_path, cfg, hf_model, dtype=dtype, **from_pretrained_kwargs
        )

        model = cls(cfg, tokenizer, move_to_device=False)

        model.load_state_dict(state_dict, strict=False)

        if move_to_device and cfg.device is not None:
            model.to(cfg.device)

        print(f"Loaded pretrained model {model_name} into HookedTransformer")

        return model

    @property
    def W_U(self) -> Float[torch.Tensor, "d_model d_vocab"]:
        """
        Convenience to get the unembedding matrix (ie the linear map from the final residual stream to the output logits)
        """
        return self.unembed.W_U

    @property
    def b_U(self) -> Float[torch.Tensor, "d_vocab"]:
        """
        Convenience to get the unembedding bias
        """
        return self.unembed.b_U

    @property
    def W_E(self) -> Float[torch.Tensor, "d_vocab d_model"]:
        """
        Convenience to get the embedding matrix
        """
        return self.embed.W_E

    @property
    def W_pos(self) -> None:
        """
        Convenience function to get the positional embedding. Only works on models with absolute positional embeddings!
        """
        raise NotImplementedError(
            "T5 does not have absolute positional embeddings. Uses relative positional embeddings instead."
        )

    @property
    def W_K(self) -> Float[torch.Tensor, "n_layers n_heads d_model d_head"]:
        """Stacks the key weights across all layers"""
        return torch.stack(
            [cast(T5Block, block).attn.W_K for block in chain(self.encoder, self.decoder)],
            dim=0,
        )

    @property
    def W_Q(self) -> Float[torch.Tensor, "n_layers n_heads d_model d_head"]:
        """Stacks the query weights across all layers"""
        return torch.stack(
            [cast(T5Block, block).attn.W_Q for block in chain(self.encoder, self.decoder)],
            dim=0,
        )

    @property
    def W_V(self) -> Float[torch.Tensor, "n_layers n_heads d_model d_head"]:
        """Stacks the value weights across all layers"""
        return torch.stack(
            [cast(T5Block, block).attn.W_V for block in chain(self.encoder, self.decoder)],
            dim=0,
        )

    @property
    def W_O(self) -> Float[torch.Tensor, "n_layers n_heads d_head d_model"]:
        """Stacks the attn output weights across all layers"""
        return torch.stack(
            [cast(T5Block, block).attn.W_O for block in chain(self.encoder, self.decoder)],
            dim=0,
        )

    @property
    def W_in(self) -> Float[torch.Tensor, "n_layers d_model d_mlp"]:
        """Stacks the MLP input weights across all layers"""
<<<<<<< HEAD
        return torch.stack(
            [
                cast(torch.Tensor, cast(T5Block, block).mlp.W_in)
                for block in chain(self.encoder, self.decoder)
            ],
            dim=0,
        )
=======
        weights: List[torch.Tensor] = []
        for block in chain(self.encoder, self.decoder):
            mlp = cast(T5Block, block).mlp
            if isinstance(mlp, (MLP, GatedMLP)):
                weights.append(mlp.W_in)
            else:
                raise NotImplementedError(
                    f"W_in property is not supported for MLP of type {type(mlp).__name__}"
                )
        return torch.stack(weights, dim=0)
>>>>>>> fc9f7875

    @property
    def W_out(self) -> Float[torch.Tensor, "n_layers d_mlp d_model"]:
        """Stacks the MLP output weights across all layers"""
<<<<<<< HEAD
        return torch.stack(
            [
                cast(torch.Tensor, cast(T5Block, block).mlp.W_out)
                for block in chain(self.encoder, self.decoder)
            ],
            dim=0,
        )
=======
        weights: List[torch.Tensor] = []
        for block in chain(self.encoder, self.decoder):
            mlp = cast(T5Block, block).mlp
            if isinstance(mlp, (MLP, GatedMLP)):
                weights.append(mlp.W_out)
            else:
                raise NotImplementedError(
                    f"W_out property is not supported for MLP of type {type(mlp).__name__}"
                )
        return torch.stack(weights, dim=0)
>>>>>>> fc9f7875

    @property
    def b_K(self) -> Float[torch.Tensor, "n_layers n_heads d_head"]:
        """Stacks the key biases across all layers"""
        return torch.stack(
            [cast(T5Block, block).attn.b_K for block in chain(self.encoder, self.decoder)],
            dim=0,
        )

    @property
    def b_Q(self) -> Float[torch.Tensor, "n_layers n_heads d_head"]:
        """Stacks the query biases across all layers"""
        return torch.stack(
            [cast(T5Block, block).attn.b_Q for block in chain(self.encoder, self.decoder)],
            dim=0,
        )

    @property
    def b_V(self) -> Float[torch.Tensor, "n_layers n_heads d_head"]:
        """Stacks the value biases across all layers"""
        return torch.stack(
            [cast(T5Block, block).attn.b_V for block in chain(self.encoder, self.decoder)],
            dim=0,
        )

    @property
    def b_O(self) -> Float[torch.Tensor, "n_layers d_model"]:
        """Stacks the attn output biases across all layers"""
        return torch.stack(
            [cast(T5Block, block).attn.b_O for block in chain(self.encoder, self.decoder)],
            dim=0,
        )

    @property
    def b_in(self) -> Float[torch.Tensor, "n_layers d_mlp"]:
        """Stacks the MLP input biases across all layers"""
<<<<<<< HEAD
        return torch.stack(
            [
                cast(torch.Tensor, cast(T5Block, block).mlp.b_in)
                for block in chain(self.encoder, self.decoder)
            ],
            dim=0,
        )
=======
        biases: List[torch.Tensor] = []
        for block in chain(self.encoder, self.decoder):
            mlp = cast(T5Block, block).mlp
            if isinstance(mlp, (MLP, GatedMLP)):
                biases.append(mlp.b_in)
            else:
                raise NotImplementedError(
                    f"b_in property is not supported for MLP of type {type(mlp).__name__}"
                )
        return torch.stack(biases, dim=0)
>>>>>>> fc9f7875

    @property
    def b_out(self) -> Float[torch.Tensor, "n_layers d_model"]:
        """Stacks the MLP output biases across all layers"""
<<<<<<< HEAD
        return torch.stack(
            [
                cast(torch.Tensor, cast(T5Block, block).mlp.b_out)
                for block in chain(self.encoder, self.decoder)
            ],
            dim=0,
        )
=======
        biases: List[torch.Tensor] = []
        for block in chain(self.encoder, self.decoder):
            mlp = cast(T5Block, block).mlp
            if isinstance(mlp, (MLP, GatedMLP)):
                biases.append(mlp.b_out)
            else:
                raise NotImplementedError(
                    f"b_out property is not supported for MLP of type {type(mlp).__name__}"
                )
        return torch.stack(biases, dim=0)
>>>>>>> fc9f7875

    @property
    def QK(self) -> FactoredMatrix:  # [n_layers, n_heads, d_model, d_model]
        """Returns a FactoredMatrix object with the product of the Q and K matrices for each layer and head.
        Useful for visualizing attention patterns."""
        return FactoredMatrix(self.W_Q, self.W_K.transpose(-2, -1))

    @property
    def OV(self) -> FactoredMatrix:  # [n_layers, n_heads, d_model, d_model]
        """Returns a FactoredMatrix object with the product of the O and V matrices for each layer and head."""
        return FactoredMatrix(self.W_V, self.W_O)

    def all_head_labels(self) -> List[str]:
        """Returns a list of strings with the format "L{l}H{h}", where l is the layer index and h is the head index."""
        return [f"EL{l}H{h}" for l in range(self.cfg.n_layers) for h in range(self.cfg.n_heads)] + [
            f"DL{l}H{h}" for l in range(self.cfg.n_layers) for h in range(self.cfg.n_heads)
        ]<|MERGE_RESOLUTION|>--- conflicted
+++ resolved
@@ -33,11 +33,7 @@
 
 import transformer_lens.loading_from_pretrained as loading
 from transformer_lens.ActivationCache import ActivationCache
-<<<<<<< HEAD
-from transformer_lens.components import Embed, RMSNorm, T5Attention, T5Block, Unembed
-=======
-from transformer_lens.components import MLP, Embed, GatedMLP, RMSNorm, T5Block, Unembed
->>>>>>> fc9f7875
+from transformer_lens.components import MLP, Embed, GatedMLP, RMSNorm, T5Attention, T5Block, Unembed
 from transformer_lens.FactoredMatrix import FactoredMatrix
 from transformer_lens.hook_points import HookedRootModule, HookPoint
 from transformer_lens.HookedTransformerConfig import HookedTransformerConfig
@@ -260,13 +256,8 @@
         query_len = key_len = tokens.shape[1]
 
         encoder_positional_bias = cast(
-<<<<<<< HEAD
-            T5Attention, self.encoder[0].attn
-        ).compute_relative_attention_bias(query_len, key_len, device=self.cfg.device)
-=======
             T5Block, self.encoder[0]
         ).attn.compute_relative_attention_bias(query_len, key_len, device=self.cfg.device)
->>>>>>> fc9f7875
 
         for encoder_block in self.encoder:
             resid = encoder_block(
@@ -282,13 +273,8 @@
         decoder_resid = self.embed(decoder_input)
         decoder_query_len = decoder_key_len = decoder_input.shape[1]
         decoder_positional_bias = cast(
-<<<<<<< HEAD
-            T5Attention, self.decoder[0].attn
-        ).compute_relative_attention_bias(
-=======
             T5Block, self.decoder[0]
         ).attn.compute_relative_attention_bias(
->>>>>>> fc9f7875
             decoder_query_len, decoder_key_len, device=self.cfg.device
         )
 
@@ -677,15 +663,6 @@
     @property
     def W_in(self) -> Float[torch.Tensor, "n_layers d_model d_mlp"]:
         """Stacks the MLP input weights across all layers"""
-<<<<<<< HEAD
-        return torch.stack(
-            [
-                cast(torch.Tensor, cast(T5Block, block).mlp.W_in)
-                for block in chain(self.encoder, self.decoder)
-            ],
-            dim=0,
-        )
-=======
         weights: List[torch.Tensor] = []
         for block in chain(self.encoder, self.decoder):
             mlp = cast(T5Block, block).mlp
@@ -696,20 +673,10 @@
                     f"W_in property is not supported for MLP of type {type(mlp).__name__}"
                 )
         return torch.stack(weights, dim=0)
->>>>>>> fc9f7875
 
     @property
     def W_out(self) -> Float[torch.Tensor, "n_layers d_mlp d_model"]:
         """Stacks the MLP output weights across all layers"""
-<<<<<<< HEAD
-        return torch.stack(
-            [
-                cast(torch.Tensor, cast(T5Block, block).mlp.W_out)
-                for block in chain(self.encoder, self.decoder)
-            ],
-            dim=0,
-        )
-=======
         weights: List[torch.Tensor] = []
         for block in chain(self.encoder, self.decoder):
             mlp = cast(T5Block, block).mlp
@@ -720,7 +687,6 @@
                     f"W_out property is not supported for MLP of type {type(mlp).__name__}"
                 )
         return torch.stack(weights, dim=0)
->>>>>>> fc9f7875
 
     @property
     def b_K(self) -> Float[torch.Tensor, "n_layers n_heads d_head"]:
@@ -757,15 +723,6 @@
     @property
     def b_in(self) -> Float[torch.Tensor, "n_layers d_mlp"]:
         """Stacks the MLP input biases across all layers"""
-<<<<<<< HEAD
-        return torch.stack(
-            [
-                cast(torch.Tensor, cast(T5Block, block).mlp.b_in)
-                for block in chain(self.encoder, self.decoder)
-            ],
-            dim=0,
-        )
-=======
         biases: List[torch.Tensor] = []
         for block in chain(self.encoder, self.decoder):
             mlp = cast(T5Block, block).mlp
@@ -776,20 +733,10 @@
                     f"b_in property is not supported for MLP of type {type(mlp).__name__}"
                 )
         return torch.stack(biases, dim=0)
->>>>>>> fc9f7875
 
     @property
     def b_out(self) -> Float[torch.Tensor, "n_layers d_model"]:
         """Stacks the MLP output biases across all layers"""
-<<<<<<< HEAD
-        return torch.stack(
-            [
-                cast(torch.Tensor, cast(T5Block, block).mlp.b_out)
-                for block in chain(self.encoder, self.decoder)
-            ],
-            dim=0,
-        )
-=======
         biases: List[torch.Tensor] = []
         for block in chain(self.encoder, self.decoder):
             mlp = cast(T5Block, block).mlp
@@ -800,7 +747,6 @@
                     f"b_out property is not supported for MLP of type {type(mlp).__name__}"
                 )
         return torch.stack(biases, dim=0)
->>>>>>> fc9f7875
 
     @property
     def QK(self) -> FactoredMatrix:  # [n_layers, n_heads, d_model, d_model]
