"""Attention bridge component.

This module contains the bridge component for attention layers.
"""

from typing import Any, Dict, Optional, Tuple

import torch

from transformer_lens.hook_points import HookPoint
from transformer_lens.model_bridge.generalized_components.base import (
    GeneralizedComponent,
)


class AttentionBridge(GeneralizedComponent):
    """Bridge component for attention layers.

    This component wraps attention layers from different architectures and provides
    a standardized interface for hook registration and execution.
    """

    hook_aliases = {
        "hook_pattern": "hook_in",
        "hook_result": "hook_hidden_states",
        "hook_attn_scores": "o.hook_in",
        "hook_q": "q.hook_out",
        "hook_k": "k.hook_out",
        "hook_v": "v.hook_out",
        "hook_z": "o.hook_out",
    }

    property_aliases = {
        "W_Q": "q.weight",
        "W_K": "k.weight",
        "W_V": "v.weight",
        "W_O": "o.weight",
        "b_Q": "q.bias",
        "b_K": "k.bias",
        "b_V": "v.bias",
        "b_O": "o.bias",
    }

    def __init__(
        self,
        name: str,
        submodules: Optional[Dict[str, GeneralizedComponent]] = {},
    ):
        """Initialize the attention bridge.

        Args:
            name: The name of this component
            submodules: Dictionary of submodules to register (e.g., q_proj, k_proj, etc.)
        """
        super().__init__(name, submodules=submodules)
        self.hook_hidden_states = HookPoint()
        self.hook_attention_weights = HookPoint()

    def _process_output(self, output: Any) -> Any:
        """Process the output from the original component.

        Args:
            output: Raw output from the original component

        Returns:
            Processed output with hooks applied
        """
<<<<<<< HEAD
        super().__init__(original_component, name, architecture_adapter)

        # Add all the hooks from the old attention components
        self.hook_k = HookPoint()  # [batch, pos, head_index, d_head]
        self.hook_q = HookPoint()  # [batch, pos, head_index, d_head]
        self.hook_v = HookPoint()  # Value vectors
        self.hook_z = HookPoint()  # Attention output
        self.hook_attn_scores = HookPoint()  # [batch, head_index, query_pos, key_pos]
        self.hook_pattern = HookPoint()  # [batch, head_index, query_pos, key_pos]
        self.hook_result = HookPoint()  # [batch, pos, head_index, d_model]

        # Optional hooks based on positional embedding type
        self.hook_attn_input = HookPoint()  # [batch, pos, d_model] (for shortformer)
        self.hook_rot_k = HookPoint()  # [batch, pos, head_index, d_head] (for rotary)
        self.hook_rot_q = HookPoint()  # [batch, pos, head_index, d_head] (for rotary)

    def forward(self, *args: Any, **kwargs: Any) -> Any:
        """Forward pass through the attention bridge.
=======
        if isinstance(output, tuple):
            return self._process_tuple_output(output)
        elif isinstance(output, dict):
            return self._process_dict_output(output)
        else:
            return self._process_single_output(output)

    def _process_tuple_output(self, output: Tuple[Any, ...]) -> Tuple[Any, ...]:
        """Process tuple output from attention layer.

        Args:
            output: Tuple output from attention

        Returns:
            Processed tuple with hooks applied
        """
        processed_output = []

        for i, element in enumerate(output):
            if i == 0:  # First element is typically hidden states
                if element is not None:
                    element = self._apply_hook_preserving_structure(
                        element, self.hook_hidden_states
                    )
            elif i == 1:  # Second element is typically attention weights
                if element is not None:
                    element = self._apply_hook_preserving_structure(
                        element, self.hook_attention_weights
                    )
            processed_output.append(element)

        # Apply the main hook_out to the first element (hidden states) if it exists
        if len(processed_output) > 0 and processed_output[0] is not None:
            processed_output[0] = self._apply_hook_preserving_structure(
                processed_output[0], self.hook_out
            )

        return tuple(processed_output)

    def _process_dict_output(self, output: Dict[str, Any]) -> Dict[str, Any]:
        """Process dictionary output from attention layer.

        Args:
            output: Dictionary output from attention

        Returns:
            Processed dictionary with hooks applied
        """
        processed_output = {}

        for key, value in output.items():
            if key in ["last_hidden_state", "hidden_states"] and value is not None:
                value = self._apply_hook_preserving_structure(value, self.hook_hidden_states)
            elif key in ["attentions", "attention_weights"] and value is not None:
                value = self._apply_hook_preserving_structure(value, self.hook_attention_weights)
            processed_output[key] = value

        # Apply hook_hidden_states and hook_out to the main output (usually hidden_states)
        main_key = next((k for k in output.keys() if "hidden" in k.lower()), None)
        if main_key and main_key in processed_output:
            processed_output[main_key] = self._apply_hook_preserving_structure(
                processed_output[main_key], self.hook_out
            )

        return processed_output

    def _process_single_output(self, output: torch.Tensor) -> torch.Tensor:
        """Process single tensor output from attention layer.

        Args:
            output: Single tensor output from attention

        Returns:
            Processed tensor with hooks applied
        """
        # Apply hooks for single tensor output
        output = self._apply_hook_preserving_structure(output, self.hook_hidden_states)
        output = self._apply_hook_preserving_structure(output, self.hook_out)
        return output

    def _apply_hook_preserving_structure(self, element: Any, hook_fn) -> Any:
        """Apply a hook while preserving the original structure.

        Args:
            element: The element to process (tensor, tuple, etc.)
            hook_fn: The hook function to apply to tensors

        Returns:
            The processed element with the same structure as input
        """
        if isinstance(element, torch.Tensor):
            return hook_fn(element)
        elif isinstance(element, tuple) and len(element) > 0:
            # For tuple outputs, process the first element if it's a tensor
            processed_elements = list(element)
            if isinstance(element[0], torch.Tensor):
                processed_elements[0] = hook_fn(element[0])
            return tuple(processed_elements)
        # For other types, return as-is
        return element

    def forward(self, *args: Any, **kwargs: Any) -> Any:
        """Forward pass through the attention layer.

        This method forwards all arguments to the original component and applies hooks
        to the output.
>>>>>>> fcfc6844

        Args:
            *args: Positional arguments for the original component
            **kwargs: Keyword arguments for the original component

        Returns:
            Output from the original component
        """
<<<<<<< HEAD
        return self.original_component(*args, **kwargs)
=======
        if self.original_component is None:
            raise RuntimeError(
                f"Original component not set for {self.name}. Call set_original_component() first."
            )

        # Apply input hook
        if "query_input" in kwargs:
            kwargs["query_input"] = self.hook_in(kwargs["query_input"])
        elif "hidden_states" in kwargs:
            kwargs["hidden_states"] = self.hook_in(kwargs["hidden_states"])
        elif len(args) > 0 and isinstance(args[0], torch.Tensor):
            args = (self.hook_in(args[0]),) + args[1:]

        # Forward through original component
        output = self.original_component(*args, **kwargs)

        # Process output
        output = self._process_output(output)

        # Update hook outputs for debugging/inspection

        return output

    def get_attention_weights(self) -> Optional[torch.Tensor]:
        """Get cached attention weights if available.

        Returns:
            Attention weights tensor or None if not cached
        """
        return getattr(self, "_cached_attention_weights", None)

    def get_attention_patterns(self) -> Optional[torch.Tensor]:
        """Get cached attention patterns if available.

        Returns:
            Attention patterns tensor or None if not cached
        """
        return getattr(self, "_cached_attention_patterns", None)

    def __repr__(self) -> str:
        """String representation of the AttentionBridge."""
        return f"AttentionBridge(name={self.name})"
>>>>>>> fcfc6844
<|MERGE_RESOLUTION|>--- conflicted
+++ resolved
@@ -65,26 +65,6 @@
         Returns:
             Processed output with hooks applied
         """
-<<<<<<< HEAD
-        super().__init__(original_component, name, architecture_adapter)
-
-        # Add all the hooks from the old attention components
-        self.hook_k = HookPoint()  # [batch, pos, head_index, d_head]
-        self.hook_q = HookPoint()  # [batch, pos, head_index, d_head]
-        self.hook_v = HookPoint()  # Value vectors
-        self.hook_z = HookPoint()  # Attention output
-        self.hook_attn_scores = HookPoint()  # [batch, head_index, query_pos, key_pos]
-        self.hook_pattern = HookPoint()  # [batch, head_index, query_pos, key_pos]
-        self.hook_result = HookPoint()  # [batch, pos, head_index, d_model]
-
-        # Optional hooks based on positional embedding type
-        self.hook_attn_input = HookPoint()  # [batch, pos, d_model] (for shortformer)
-        self.hook_rot_k = HookPoint()  # [batch, pos, head_index, d_head] (for rotary)
-        self.hook_rot_q = HookPoint()  # [batch, pos, head_index, d_head] (for rotary)
-
-    def forward(self, *args: Any, **kwargs: Any) -> Any:
-        """Forward pass through the attention bridge.
-=======
         if isinstance(output, tuple):
             return self._process_tuple_output(output)
         elif isinstance(output, dict):
@@ -191,18 +171,14 @@
 
         This method forwards all arguments to the original component and applies hooks
         to the output.
->>>>>>> fcfc6844
-
-        Args:
-            *args: Positional arguments for the original component
-            **kwargs: Keyword arguments for the original component
-
-        Returns:
-            Output from the original component
-        """
-<<<<<<< HEAD
-        return self.original_component(*args, **kwargs)
-=======
+
+        Args:
+            *args: Input arguments to pass to the original component
+            **kwargs: Input keyword arguments to pass to the original component
+
+        Returns:
+            The output from the original component, with hooks applied
+        """
         if self.original_component is None:
             raise RuntimeError(
                 f"Original component not set for {self.name}. Call set_original_component() first."
@@ -244,5 +220,4 @@
 
     def __repr__(self) -> str:
         """String representation of the AttentionBridge."""
-        return f"AttentionBridge(name={self.name})"
->>>>>>> fcfc6844
+        return f"AttentionBridge(name={self.name})"