--- conflicted
+++ resolved
@@ -40,27 +40,6 @@
         """
         super().__init__(original_component, name, architecture_adapter)
 
-<<<<<<< HEAD
-=======
-    @classmethod
-    def wrap_component(
-        cls, component: nn.Module, name: str, architecture_adapter: ArchitectureAdapter
-    ) -> nn.Module:
-        """Wrap a component with this bridge if it's a transformer block.
-
-        Args:
-            component: The component to wrap
-            name: The name of the component
-            architecture_adapter: The architecture adapter instance
-
-        Returns:
-            The wrapped component if it's a transformer block, otherwise the original component
-        """
-        if name.endswith(".block") or name.endswith(".layer"):
-            return cls(component, name, architecture_adapter)
-        return component
-
->>>>>>> 33001f8b
     def forward(self, *args: Any, **kwargs: Any) -> Any:
         """Forward pass through the block bridge.
 
