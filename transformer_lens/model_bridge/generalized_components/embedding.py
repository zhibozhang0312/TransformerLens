--- conflicted
+++ resolved
@@ -82,8 +82,6 @@
         # Apply input hook
         input_ids = self.hook_in(input_ids)
 
-<<<<<<< HEAD
-=======
         # Check if the original component supports position_ids using inspect.signature
         sig = inspect.signature(self.original_component.forward)
         supports_position_ids = "position_ids" in sig.parameters
@@ -97,5 +95,4 @@
         # Apply output hook
         output = self.hook_out(output)
 
->>>>>>> fcfc6844
         return output