"""Embedding bridge component.

This module contains the bridge component for embedding layers.
"""

from typing import Any

import torch
import torch.nn as nn

from transformer_lens.hook_points import HookPoint
from transformer_lens.model_bridge.architecture_adapter import ArchitectureAdapter
from transformer_lens.model_bridge.generalized_components.base import (
    GeneralizedComponent,
)


class EmbeddingBridge(GeneralizedComponent):
    """Embedding bridge that wraps transformer embedding layers.

    This component provides hook points for:
    - Token embeddings
    - Position embeddings
    - Combined embeddings
    """

    def __init__(
        self,
        original_component: nn.Module,
        name: str,
        architecture_adapter: ArchitectureAdapter,
    ):
        """Initialize the embedding bridge.

        Args:
            original_component: The original embedding component to wrap
            name: The name of this component
            architecture_adapter: Optional architecture adapter for component-specific operations
        """
        super().__init__(original_component, name, architecture_adapter)

        # Initialize hook points
        self.hook_embed = HookPoint()  # Token embeddings
        self.hook_pos = HookPoint()  # Position embeddings
        self.hook_output = HookPoint()  # Combined embeddings

        # Set hook names
        self.hook_embed.name = f"{name}.embed"
        self.hook_pos.name = f"{name}.pos"
        self.hook_output.name = f"{name}.output"

    def forward(
        self,
        input_ids: torch.Tensor,
        position_ids: torch.Tensor | None = None,
        **kwargs: Any,
    ) -> torch.Tensor:
        """Forward pass through the embedding bridge.

        Args:
            input_ids: Input token IDs
            position_ids: Optional position IDs (ignored if not supported)
            **kwargs: Additional arguments to pass to the original component

        Returns:
            Embedded output
        """
        # Forward through original component
        # Remove position_ids if not supported
        if (
            not hasattr(self.original_component, "forward")
            or "position_ids" not in self.original_component.forward.__code__.co_varnames
        ):
            kwargs.pop("position_ids", None)
            output = self.original_component(input_ids, **kwargs)
        else:
            output = self.original_component(input_ids, position_ids=position_ids, **kwargs)

        # Apply hook to final output
        output = self.hook_output(output)

        # Store hook outputs
        self.hook_outputs.update({"output": output})

<<<<<<< HEAD
        return output
=======
        return output

    @classmethod
    def wrap_component(
        cls, component: nn.Module, name: str, architecture_adapter: ArchitectureAdapter
    ) -> nn.Module:
        """Wrap a component with this bridge if it's an embedding layer.

        Args:
            component: The component to wrap
            name: The name of the component
            architecture_adapter: The architecture adapter instance

        Returns:
            The wrapped component if it's an embedding layer, otherwise the original component
        """
        if name.endswith(".embed") or name.endswith(".embed_tokens"):
            return cls(component, name, architecture_adapter)
        return component
>>>>>>> 33001f8b
<|MERGE_RESOLUTION|>--- conflicted
+++ resolved
@@ -82,26 +82,4 @@
         # Store hook outputs
         self.hook_outputs.update({"output": output})
 
-<<<<<<< HEAD
-        return output
-=======
-        return output
-
-    @classmethod
-    def wrap_component(
-        cls, component: nn.Module, name: str, architecture_adapter: ArchitectureAdapter
-    ) -> nn.Module:
-        """Wrap a component with this bridge if it's an embedding layer.
-
-        Args:
-            component: The component to wrap
-            name: The name of the component
-            architecture_adapter: The architecture adapter instance
-
-        Returns:
-            The wrapped component if it's an embedding layer, otherwise the original component
-        """
-        if name.endswith(".embed") or name.endswith(".embed_tokens"):
-            return cls(component, name, architecture_adapter)
-        return component
->>>>>>> 33001f8b
+        return output