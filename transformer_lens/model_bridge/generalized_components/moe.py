--- conflicted
+++ resolved
@@ -32,11 +32,7 @@
             config: Optional configuration (unused for MoEBridge)
             submodules: Dictionary of GeneralizedComponent submodules to register
         """
-<<<<<<< HEAD
-        super().__init__(original_component, name, architecture_adapter)
-=======
         super().__init__(name, config, submodules=submodules)
->>>>>>> fcfc6844
 
     def forward(self, *args: Any, **kwargs: Any) -> Any:
         """Forward pass through the MoE bridge.
