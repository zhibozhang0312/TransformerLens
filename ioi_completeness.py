--- conflicted
+++ resolved
@@ -212,9 +212,7 @@
     return logit_diff(model, ioi_dataset, all=False)
 
 
-def circuit_from_heads_logit_diff(
-    model, ioi_dataset, heads_to_rmv=None, heads_to_kp=None, all=False
-):
+def circuit_from_heads_logit_diff(model, ioi_dataset, heads_to_rmv=None, heads_to_kp=None, all=False):
     model.reset_hooks()
     model, _ = do_circuit_extraction(
         model=model,
@@ -226,9 +224,7 @@
     return logit_diff(model, ioi_dataset, all=all)
 
 
-def compute_cobble_broken_diff(
-    model, ioi_dataset, nodes
-):  # red teaming the circuit by trying
+def compute_cobble_broken_diff(model, ioi_dataset, nodes):  # red teaming the circuit by trying
     """ "Compute |Metric(C\ nodes) - Metric(M\ nodes)|"""
     nodes_to_keep = ALL_NODES.copy()
     for n in nodes:
@@ -285,9 +281,7 @@
             current_nodes.remove(best_node)  # we remove the best node from the circuit
             nodes_removed.append(best_node)
 
-            if (
-                iter > NB_ITER // 2 - 1
-            ):  # we begin to save the sets after half of the iterations
+            if iter > NB_ITER // 2 - 1:  # we begin to save the sets after half of the iterations
                 all_sets.append(
                     {
                         "circuit_nodes": current_nodes.copy(),
@@ -295,9 +289,7 @@
                     }
                 )
 
-            print(
-                f"iter: {iter} - best node:{best_node} - drop:{min(diff_to_baseline)} - baseline:{baseline}"
-            )
+            print(f"iter: {iter} - best node:{best_node} - drop:{min(diff_to_baseline)} - baseline:{baseline}")
             print_gpu_mem(f"iter {iter}")
             baseline = results[best_node_idx]  # new baseline for the next iteration
     return all_sets
@@ -307,16 +299,12 @@
     """Compute |Metric( (C\J) U {v}) - Metric(C\J)| where J is a list of nodes, v is a node"""
     C_minus_J = list(set(ALL_NODES.copy()) - set(J.copy()))
 
-    LD_C_m_J = circuit_from_nodes_logit_diff(
-        model, ioi_dataset, C_minus_J
-    )  # metric(C\J)
+    LD_C_m_J = circuit_from_nodes_logit_diff(model, ioi_dataset, C_minus_J)  # metric(C\J)
     C_minus_J_plus_v = set(C_minus_J.copy())
     C_minus_J_plus_v.add(v)
     C_minus_J_plus_v = list(C_minus_J_plus_v)
 
-    LD_C_m_J_plus_v = circuit_from_nodes_logit_diff(
-        model, ioi_dataset, C_minus_J_plus_v
-    )  # metric( (C\J) U {v})
+    LD_C_m_J_plus_v = circuit_from_nodes_logit_diff(model, ioi_dataset, C_minus_J_plus_v)  # metric( (C\J) U {v})
     if absolute:
         return np.abs(LD_C_m_J - LD_C_m_J_plus_v)
     else:
@@ -369,12 +357,8 @@
                 G.append(best_node)
                 old_diff = max_diff
 
-                if (
-                    iter > NB_ITER // 2 - 1
-                ):  # we begin to save the sets after half of the iterations
-                    all_sets.append(
-                        {"circuit_nodes": C_minus_G.copy(), "removed_nodes": G.copy()}
-                    )
+                if iter > NB_ITER // 2 - 1:  # we begin to save the sets after half of the iterations
+                    all_sets.append({"circuit_nodes": C_minus_G.copy(), "removed_nodes": G.copy()})
                 if verbose:
                     print(
                         f"iter: {iter} - best node:{best_node} - max brok cob diff:{max(results)} - baseline:{all_node_baseline}"
@@ -450,9 +434,7 @@
             mean_dataset=abca_dataset,
         )
         torch.cuda.empty_cache()
-        cur_metric_broken_circuit, std_broken_circuit = cur_metric(
-            model, ioi_dataset, std=True, all=True
-        )
+        cur_metric_broken_circuit, std_broken_circuit = cur_metric(model, ioi_dataset, std=True, all=True)
         torch.cuda.empty_cache()
         # metric(C\G)
         # adding back the whole model
@@ -474,9 +456,7 @@
             mean_dataset=abca_dataset,
         )
         torch.cuda.empty_cache()
-        cur_metric_cobble, std_cobble_circuit = cur_metric(
-            model, ioi_dataset, std=True, all=True
-        )
+        cur_metric_cobble, std_cobble_circuit = cur_metric(model, ioi_dataset, std=True, all=True)
         torch.cuda.empty_cache()
         # metric(M\G)
 
@@ -545,8 +525,7 @@
         )
 
         perf_by_sets[-1]["mean_abs_diff"] = abs(
-            perf_by_sets[-1]["mean_cur_metric_broken"]
-            - perf_by_sets[-1]["mean_cur_metric_cobble"]
+            perf_by_sets[-1]["mean_cur_metric_broken"] - perf_by_sets[-1]["mean_cur_metric_cobble"]
         )
 
     circuit_classes = sorted(perf_by_sets, key=lambda x: -x["mean_abs_diff"])
@@ -590,28 +569,13 @@
 from matplotlib.patches import Ellipse
 import matplotlib.transforms as transforms
 
-<<<<<<< HEAD
-if run_original:
-    xs = {}
-    ys = {}
-    for i, G in enumerate(list(CIRCUIT.keys()) + ["none"]):
-        xs[G] = circuit_perf.loc[circuit_perf["removed_group"] == G].cur_metric_broken.values
-        ys[G] = circuit_perf.loc[circuit_perf["removed_group"] == G].cur_metric_cobble.values
-        xs[G] = [float(x) for x in xs[G]]
-        ys[G] = [float(y) for y in ys[G]]
-=======
 xs = {}
 ys = {}
 for i, G in enumerate(list(CIRCUIT.keys()) + ["none"]):
-    xs[G] = circuit_perf.loc[
-        circuit_perf["removed_group"] == G
-    ].cur_metric_broken.values
-    ys[G] = circuit_perf.loc[
-        circuit_perf["removed_group"] == G
-    ].cur_metric_cobble.values
+    xs[G] = circuit_perf.loc[circuit_perf["removed_group"] == G].cur_metric_broken.values
+    ys[G] = circuit_perf.loc[circuit_perf["removed_group"] == G].cur_metric_cobble.values
     xs[G] = [float(x) for x in xs[G]]
     ys[G] = [float(y) for y in ys[G]]
->>>>>>> 465b5c75
 
 
 def confidence_ellipse(x, y, ax, n_std=3.0, facecolor="none", **kwargs):
@@ -664,12 +628,7 @@
     scale_y = np.sqrt(cov[1, 1]) * n_std
     mean_y = np.mean(y)
 
-    transf = (
-        transforms.Affine2D()
-        .rotate_deg(45)
-        .scale(scale_x, scale_y)
-        .translate(mean_x, mean_y)
-    )
+    transf = transforms.Affine2D().rotate_deg(45).scale(scale_x, scale_y).translate(mean_x, mean_y)
 
     ellipse.set_transform(transf + ax.transData)
     return ax.add_patch(ellipse)
@@ -735,9 +694,7 @@
     heads_to_keep = get_heads_from_nodes(nodes, ioi_dataset)
     # print(heads_to_keep)
     model.reset_hooks()
-    small_ioi_dataset = IOIDataset(
-        prompt_type="mixed", N=40, tokenizer=model.tokenizer, nb_templates=2
-    )
+    small_ioi_dataset = IOIDataset(prompt_type="mixed", N=40, tokenizer=model.tokenizer, nb_templates=2)
 
     circuit_to_study = "natural_circuit"
 
@@ -772,9 +729,7 @@
                 ALL_NODES.append((h, tok))
 
 
-def circuit_from_heads_logit_diff(
-    model, ioi_dataset, heads_to_rmv=None, heads_to_kp=None, all=False
-):
+def circuit_from_heads_logit_diff(model, ioi_dataset, heads_to_rmv=None, heads_to_kp=None, all=False):
     model.reset_hooks()
     model, _ = do_circuit_extraction(
         model=model,
@@ -791,9 +746,7 @@
 greedy_heuristic = "max_brok_cob_diff"
 
 
-def compute_cobble_broken_diff(
-    model, ioi_dataset, nodes
-):  # red teaming the circuit by trying
+def compute_cobble_broken_diff(model, ioi_dataset, nodes):  # red teaming the circuit by trying
     """ "Compute |Metric(C\ nodes) - Metric(M\ nodes)|"""
     nodes_to_keep = ALL_NODES.copy()
     for n in nodes:
@@ -826,9 +779,7 @@
     NB_ITER = 5
 
     if greedy_heuristic == "max_brok":
-        nodes_logit_diff_small_data = partial(
-            circuit_from_nodes_logit_diff, model, small_ioi_dataset
-        )
+        nodes_logit_diff_small_data = partial(circuit_from_nodes_logit_diff, model, small_ioi_dataset)
         all_sets_max_brok = greed_search_max_broken(
             nodes_logit_diff_small_data,
             NODES_PER_STEP=NODES_PER_STEP,
@@ -840,9 +791,7 @@
 
     if greedy_heuristic == "max_brok_cob_diff":
         # find G tht maximizes |metric(C\G) - metric(M\G)|
-        nodes_cob_brok_diff_small_data = partial(
-            compute_cobble_broken_diff, model, small_ioi_dataset
-        )
+        nodes_cob_brok_diff_small_data = partial(compute_cobble_broken_diff, model, small_ioi_dataset)
         all_set_max_brok_cob_diff = greed_search_max_brok_cob_diff(
             nodes_cob_brok_diff_small_data,
             NODES_PER_STEP=NODES_PER_STEP,
@@ -865,20 +814,24 @@
 
     for set_id, nodes_set in enumerate(all_sets):
 
-        logit_diff_broken = circuit_from_heads_logit_diff(  # note set contains circuit_nodes (C\G) and removed_nodes (G)
-            model,
-            ioi_dataset,
-            heads_to_kp=get_heads_from_nodes(nodes_set["circuit_nodes"], ioi_dataset),
-            all=True,
+        logit_diff_broken = (
+            circuit_from_heads_logit_diff(  # note set contains circuit_nodes (C\G) and removed_nodes (G)
+                model,
+                ioi_dataset,
+                heads_to_kp=get_heads_from_nodes(nodes_set["circuit_nodes"], ioi_dataset),
+                all=True,
+            )
         )
 
         print_gpu_mem(f"first extraction {set_id}")
 
-        logit_diff_cobble = circuit_from_heads_logit_diff(  # note set contains circuit_nodes (C\G) and removed_nodes (G)
-            model,
-            ioi_dataset,
-            heads_to_rmv=get_heads_from_nodes(nodes_set["removed_nodes"], ioi_dataset),
-            all=True,
+        logit_diff_cobble = (
+            circuit_from_heads_logit_diff(  # note set contains circuit_nodes (C\G) and removed_nodes (G)
+                model,
+                ioi_dataset,
+                heads_to_rmv=get_heads_from_nodes(nodes_set["removed_nodes"], ioi_dataset),
+                all=True,
+            )
         )
 
         print_gpu_mem(f"set_id {set_id}")
@@ -1038,9 +991,7 @@
     # %% greedy minimality experiments
 
     model.reset_hooks()
-    small_ioi_dataset = IOIDataset(
-        prompt_type="mixed", N=30, tokenizer=model.tokenizer, nb_templates=2
-    )
+    small_ioi_dataset = IOIDataset(prompt_type="mixed", N=30, tokenizer=model.tokenizer, nb_templates=2)
 
     best_J = {}  # list of candidate sets for each node
     best_scores = {}  # list of scores for each node
@@ -1054,9 +1005,7 @@
             NB_ITER=10,
             verbose=False,
         )
-        if (
-            len(best_J[v]) == 0
-        ):  # if the greedy search did not find any set, we use the set with the node itself
+        if len(best_J[v]) == 0:  # if the greedy search did not find any set, we use the set with the node itself
             all_but_v = ALL_NODES.copy()
             all_but_v.remove(v)
             best_J[v] = [{"circuit_nodes": all_but_v, "removed_nodes": [v]}]
@@ -1065,10 +1014,7 @@
 
     for v in tqdm(ALL_NODES):  # validate the best sets
         minimality_scores = [
-            test_minimality(
-                model, ioi_dataset, v, node_set["removed_nodes"], absolute=False
-            )
-            for node_set in best_J[v]
+            test_minimality(model, ioi_dataset, v, node_set["removed_nodes"], absolute=False) for node_set in best_J[v]
         ]
         best_J[v] = best_J[v][np.argmax(minimality_scores)]
         best_scores[v] = np.max(minimality_scores)
