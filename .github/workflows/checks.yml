--- conflicted
+++ resolved
@@ -5,17 +5,7 @@
     branches:
       - main
       - dev*
-<<<<<<< HEAD
       - refactor*
-    paths:
-      - "**" # Include all files by default
-      - "!.devcontainer/**"
-      - "!.vscode/**"
-      - "!.git*"
-      - "!*.md"
-      - "!.github/**"
-      - ".github/workflows/checks.yml" # Still include current workflow
-=======
     tags:
       - "v*.*.*"
     paths-ignore:
@@ -25,22 +15,11 @@
       - "*.md"
       - ".github/**"
       - "!.github/workflows/checks.yml"
->>>>>>> b851f41f
   pull_request:
     branches:
       - main
       - dev*
-<<<<<<< HEAD
       - refactor*
-    paths:
-      - "**"
-      - "!.devcontainer/**"
-      - "!.vscode/**"
-      - "!.git*"
-      - "!*.md"
-      - "!.github/**"
-      - ".github/workflows/checks.yml"
-=======
     paths-ignore:
       - ".devcontainer/**"
       - ".vscode/**"
@@ -48,7 +27,6 @@
       - "*.md"
       - ".github/**"
       - "!.github/workflows/checks.yml"
->>>>>>> b851f41f
   # Allow this workflow to be called from other workflows
   workflow_call:
     inputs:
