--- conflicted
+++ resolved
@@ -21,14 +21,8 @@
         fancy-einsum=">=0.0.3"
         jaxtyping=">=0.2.11,<0.2.20"
         numpy=[
-<<<<<<< HEAD
-            {version=">=1.24,<2.0", python=">=3.10,<3.12"},
-            {version=">=1.26", python=">=3.12,<4.0"},
-=======
-            {version=">=1.20,<1.25", python=">=3.8,<3.9"},
             {version=">=1.24,<2", python=">=3.9,<3.12"},
             {version=">=1.26,<2", python=">=3.12,<3.13"},
->>>>>>> a36b57de
         ]
         pandas=">=1.1.5"
         python=">=3.10,<4.0"
