[tool.poetry]
    authors=["Neel Nanda <77788841+TransformerLensOrg@users.noreply.github.com>"]
    description="An implementation of transformers tailored for mechanistic interpretability."
    license="MIT"
    name="transformer-lens"
    packages=[{include="transformer_lens"}]
    readme="README.md"
    # Version is automatically set by the pipeline on release
    version="0.0.0"

    [tool.poetry.scripts]
        build-docs="docs.make_docs:build_docs"
        docs-hot-reload="docs.make_docs:docs_hot_reload"

    [tool.poetry.dependencies]
        accelerate=">=0.23.0" # Needed for Llama Models
        beartype="^0.14.1"
        better-abc="^0.0.3"
        datasets=">=2.7.1"
        einops=">=0.6.0"
        fancy-einsum=">=0.0.3"
        jaxtyping=">=0.2.11,<0.2.20"
        numpy=[
            {version=">=1.24,<2", python=">=3.9,<3.12"},
            {version=">=1.26,<2", python=">=3.12,<3.13"},
        ]
        pandas=">=1.1.5"
<<<<<<< HEAD
        python=">=3.10,<4.0"
=======
        protobuf="3.20.1"
        python=">=3.8,<4.0"
>>>>>>> fc9f7875
        rich=">=12.6.0"
        sentencepiece="*"
        torch=[{version="<2.6", python=">=3.8,<3.9"}, {version=">=2.6", python=">=3.9"}]
        tqdm=">=4.64.1"
        transformers=">=4.43"
        transformers-stream-generator="^0.0.5"
        typeguard="^4.2"
        typing-extensions="*"
        wandb=">=0.13.5"

    [tool.poetry.group]
        [tool.poetry.group.dev.dependencies]
            black="^23.3.0"
            circuitsvis=">=1.38.1"
            isort="5.8.0"
            jupyter=">=1.0.0"
            mypy=">=1.8.0"
            nbval="^0.10.0"
            plotly=">=5.12.0"
            pycln="^2.1.3"
            pytest=">=7.2.0"
            pytest-cov=">=4.0.0"
            pytest-doctestplus="^1.0.0"

        [tool.poetry.group.jupyter.dependencies]
            ipywidgets="^8.1.1"
            jupyterlab=">=3.5.0"

        [tool.poetry.group.docs.dependencies]
            furo={version=">=2022.12.7"}
            myst-parser={version=">=0.18.1"}
            nbconvert="^7.9.2"
            nbsphinx="^0.9.3"
            pandoc="^2.3"
            snowballstemmer="*"
            sphinx={version="5.2.3"}
            sphinx-autobuild={version=">=2021.3.14"}
            sphinxcontrib-napoleon={version=">=0.7"}
            tabulate={version=">=0.9.0"}

[tool.pytest]
    [tool.pytest.ini_options]
        addopts=[
            "--doctest-modules",
            "--doctest-plus",
            "--jaxtyping-packages=transformer_lens,beartype.beartype",
            "--nbval",
            "-W ignore::beartype.roar.BeartypeDecorHintPep585DeprecationWarning",
        ]
        doctest_optionflags="NORMALIZE_WHITESPACE ELLIPSIS FLOAT_CMP"
        filterwarnings=[
            "ignore:pkg_resources is deprecated as an API:DeprecationWarning",
            # Ignore numpy.distutils deprecation warning caused by pandas
            # More info: https://numpy.org/doc/stable/reference/distutils.html#module-numpy.distutils
            "ignore:distutils Version classes are deprecated:DeprecationWarning",
        ]

[tool.isort]
    extend_skip=[".venv/", "__init__.py"]
    profile="black"

[tool.mypy]
    check_untyped_defs=true
    exclude=[".venv/", "assets", "demos", "docs", "easy_transformer", "tests"]
    ignore_missing_imports=true

[tool.black]
    line-length=100 # Set line length to 100 to match other tools
    # Exclude snapshot tests & .venv
    exclude='''
(
/snapshots/
| .venv/
)
'''

[tool.pylint]
    [tool.pylint.TYPECHECK]
        # Fix for Pytorch member existence checks
        generated-members="torch.*"

    [tool.pylint.DESIGN]
        max-args=10
        max-locals=30

    [tool.pylint."MESSAGES CONTROL"]
        disable="redefined-builtin" # Disable redefined builtin functions

    [tool.pylint.'MASTER']
        disable=[
            "C0103", # Disable invalid file name (as we use PascalCase for classes)
        ]

[build-system]
    build-backend="poetry.core.masonry.api"
    requires=["poetry-core"]

[tool.pyright]
    # All rules apart from base are shown explicitly below
    deprecateTypingAliases=true
    disableBytesTypePromotions=true
    exclude=["!/transformer_lens/hook_points.py", "*/**/*.py"]
    reportAssertAlwaysTrue=true
    reportConstantRedefinition=true
    reportDeprecated=true
    reportDuplicateImport=true
    reportFunctionMemberAccess=true
    reportGeneralTypeIssues=true
    reportIncompatibleMethodOverride=true
    reportIncompatibleVariableOverride=true
    reportIncompleteStub=true
    reportInconsistentConstructor=true
    reportInvalidStringEscapeSequence=true
    reportInvalidStubStatement=true
    reportInvalidTypeVarUse=true
    reportMatchNotExhaustive=true
    reportMissingParameterType=true
    reportMissingTypeArgument=false
    reportMissingTypeStubs=false
    reportOptionalCall=true
    reportOptionalContextManager=true
    reportOptionalIterable=true
    reportOptionalMemberAccess=true
    reportOptionalOperand=true
    reportOptionalSubscript=true
    reportOverlappingOverload=true
    reportPrivateImportUsage=true
    reportPrivateUsage=true
    reportSelfClsParameterName=true
    reportTypeCommentUsage=true
    reportTypedDictNotRequiredAccess=true
    reportUnboundVariable=true
    reportUnknownArgumentType=false
    reportUnknownLambdaType=true
    reportUnknownMemberType=false
    reportUnknownParameterType=false
    reportUnknownVariableType=false
    reportUnnecessaryCast=true
    reportUnnecessaryComparison=true
    reportUnnecessaryContains=true
    reportUnnecessaryIsInstance=true
    reportUnsupportedDunderAll=true
    reportUntypedBaseClass=true
    reportUntypedClassDecorator=true
    reportUntypedFunctionDecorator=true
    reportUntypedNamedTuple=true
    reportUnusedClass=true
    reportUnusedCoroutine=true
    reportUnusedExpression=true
    reportUnusedFunction=true
    reportUnusedImport=true
    reportUnusedVariable=true
    reportWildcardImportFromLibrary=true
    strictDictionaryInference=true
    strictListInference=true
    strictParameterNoneValue=true
    strictSetInference=true<|MERGE_RESOLUTION|>--- conflicted
+++ resolved
@@ -25,12 +25,8 @@
             {version=">=1.26,<2", python=">=3.12,<3.13"},
         ]
         pandas=">=1.1.5"
-<<<<<<< HEAD
+        protobuf="3.20.1"
         python=">=3.10,<4.0"
-=======
-        protobuf="3.20.1"
-        python=">=3.8,<4.0"
->>>>>>> fc9f7875
         rich=">=12.6.0"
         sentencepiece="*"
         torch=[{version="<2.6", python=">=3.8,<3.9"}, {version=">=2.6", python=">=3.9"}]
