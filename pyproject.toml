--- conflicted
+++ resolved
@@ -30,11 +30,7 @@
         sentencepiece="*"
         torch=">=2.2,<2.5"
         tqdm=">=4.64.1"
-<<<<<<< HEAD
-        transformers=">=4.37.2,<4.43"
-=======
         transformers=">=4.43"
->>>>>>> 53dee84c
         typing-extensions="*"
         wandb=">=0.13.5"
         typeguard = "^4.2"
