--- conflicted
+++ resolved
@@ -40,12 +40,8 @@
                 past_kv_cache_entry=None,
                 attention_mask=None,
             )
-<<<<<<< HEAD
-            hf_out, _, _ = hf_model.transformer.h[layer_n].attn(hidden_states=input)
-=======
             hf_out, _, _ = hf_model.transformer.h[layer_n].attn(
                 hidden_states=input, output_attentions=True
             )
->>>>>>> 53dee84c
 
-            # assert torch.sum(tl_out == hf_out) == math.prod(tl_out.shape)+            assert torch.sum(tl_out == hf_out) == math.prod(tl_out.shape)