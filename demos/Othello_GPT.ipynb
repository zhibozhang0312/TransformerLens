--- conflicted
+++ resolved
@@ -351,14 +351,7 @@
     }
    ],
    "source": [
-<<<<<<< HEAD
-    "# NBVAL_IGNORE_OUTPUT\n",
-    "sd = utils.download_file_from_hf(\n",
-    "    \"NeelNanda/Othello-GPT-Transformer-Lens\", \"synthetic_model.pth\"\n",
-    ")\n",
-=======
-    "\n",
->>>>>>> cb3ff60b
+    "\n",
     "# champion_ship_sd = utils.download_file_from_hf(\"NeelNanda/Othello-GPT-Transformer-Lens\", \"championship_model.pth\")\n",
     "model.load_state_dict(sd)"
    ]
